"""Tests for exact RKHS-SHAP implementation."""

import gpytorch
import numpy as np
import pytest
import shap
import torch

from rkhs_shap.examples.exact_gp import ExactGPModel
from rkhs_shap.rkhs_shap_exact import RKHSSHAP

<<<<<<< HEAD
# Test configuration constants
N_TRAIN_SAMPLES = 100
N_EXPLAIN_SAMPLES = 10
CME_REGULARIZATION = 1e-4

# Assertion thresholds
MAX_ADDITIVITY_MAE = 0.005
MIN_INTERVENTIONAL_CORRELATION = 0.99
DEFAULT_MIN_OBSERVATIONAL_CORRELATION = 0.85


def calculate_additivity_mae(
    shap_values: np.ndarray, model_preds: torch.Tensor, baseline: float
) -> float:
    """
    Calculate the mean absolute error of the additivity property.

    The additivity property states that sum of SHAP values plus baseline
    should equal the model prediction: baseline + sum(shap_values) = f(x)

    Args:
        shap_values: Array of SHAP values (n_samples, n_features)
        model_preds: Model predictions for each sample
        baseline: Baseline prediction (usually mean of training predictions)

    Returns:
        float: Mean absolute additivity error
    """
    shap_sums = shap_values.sum(axis=1)
    pred_diffs = model_preds.numpy() - baseline
    return np.mean(np.abs(shap_sums - pred_diffs))


def calculate_correlation(values1: np.ndarray, values2: np.ndarray) -> float:
    """
    Calculate mean correlation between two sets of SHAP values.

    Args:
        values1: First set of SHAP values (n_samples, n_features)
        values2: Second set of SHAP values (n_samples, n_features)

    Returns:
        float: Mean correlation across all samples
    """
    correlations = []
    for i in range(values1.shape[0]):
        corr = np.corrcoef(values1[i], values2[i])[0, 1]
        if not np.isnan(corr):
            correlations.append(corr)
    return np.mean(correlations)


@pytest.fixture
def diabetes_data() -> tuple[np.ndarray, np.ndarray]:
    """Load and preprocess the diabetes dataset from SHAP."""
    X, y = shap.datasets.diabetes()
    X = np.array(X, dtype=np.float32)
    y = np.array(y, dtype=np.float32)

    # Normalize X to [0, 1] range
    X_min, X_max = X.min(axis=0), X.max(axis=0)
    X = (X - X_min) / (X_max - X_min + 1e-8)
=======
from .conftest import (
    calculate_additivity_mae,
    calculate_correlation,
    get_train_subset,
    train_gp_model,
)

# Test configuration constants
N_EXPLAIN_SAMPLES = 10
CME_REGULARIZATION = 1e-4
>>>>>>> e7106e40

# Assertion thresholds
MAX_ADDITIVITY_MAE = 0.005
MIN_INTERVENTIONAL_CORRELATION = 0.99
DEFAULT_MIN_OBSERVATIONAL_CORRELATION = 0.85


def train_gp_model(
    X_train: np.ndarray,
    y_train: np.ndarray,
    covar_module: gpytorch.kernels.Kernel | None = None,
) -> tuple[ExactGPModel, torch.Tensor, torch.Tensor]:
    """Helper function to train a GP model."""
    X_train_tensor = torch.tensor(X_train, dtype=torch.float32)
    y_train_tensor = torch.tensor(y_train, dtype=torch.float32)
    gp = ExactGPModel(X_train_tensor, y_train_tensor, covar_module=covar_module)
    gp.fit()
    return gp, X_train_tensor, y_train_tensor


def _get_train_subset(diabetes_data) -> tuple[np.ndarray, np.ndarray]:
    """Extract training subset from diabetes data."""
    X, y = diabetes_data
    return X[:N_TRAIN_SAMPLES], y[:N_TRAIN_SAMPLES]


@pytest.fixture
def trained_model(diabetes_data):
    """Train a GP model with RBF kernel on the diabetes dataset."""
<<<<<<< HEAD
    X_train, y_train = _get_train_subset(diabetes_data)
=======
    X_train, y_train = get_train_subset(diabetes_data)
>>>>>>> e7106e40
    return train_gp_model(X_train, y_train)


@pytest.fixture
def trained_model_matern(diabetes_data):
    """Train a GP model with Matern kernel on the diabetes dataset."""
<<<<<<< HEAD
    X_train, y_train = _get_train_subset(diabetes_data)
=======
    X_train, y_train = get_train_subset(diabetes_data)
>>>>>>> e7106e40
    matern_kernel = gpytorch.kernels.MaternKernel(nu=2.5, ard_num_dims=X_train.shape[1])
    return train_gp_model(X_train, y_train, covar_module=matern_kernel)


@pytest.fixture
def trained_model_scaled(diabetes_data):
    """Train a GP model with ScaleKernel + RBF kernel on the diabetes dataset."""
<<<<<<< HEAD
    X_train, y_train = _get_train_subset(diabetes_data)
=======
    X_train, y_train = get_train_subset(diabetes_data)
>>>>>>> e7106e40
    scaled_kernel = gpytorch.kernels.ScaleKernel(
        gpytorch.kernels.RBFKernel(ard_num_dims=X_train.shape[1])
    )
    return train_gp_model(X_train, y_train, covar_module=scaled_kernel)


def run_rkhs_shap_test(
    trained_model: tuple[ExactGPModel, torch.Tensor, torch.Tensor],
    min_corr_O: float = DEFAULT_MIN_OBSERVATIONAL_CORRELATION,
) -> None:
    """
    Helper function to run RKHS-SHAP test on a trained model.

    This test verifies:
    1. RKHS-SHAP runs successfully on real data
    2. Additivity property is satisfied (MAE is low)
    3. Results are correlated with KernelSHAP
    4. RKHS-SHAP additivity is comparable or better than KernelSHAP
    """
    np.random.seed(42)
    torch.manual_seed(42)

    gp, X_train, y_train = trained_model
    kernel_name = gp.covar_module.__class__.__name__

    lambda_krr = gp.likelihood.noise.detach().cpu().float()
    lambda_cme = torch.tensor(CME_REGULARIZATION).float()

    rkhs_shap = RKHSSHAP(
        X=X_train,
        y=y_train,
        kernel=gp.covar_module,
        noise_var=lambda_krr,
        cme_reg=lambda_cme,
    )

    X_explain = X_train[:N_EXPLAIN_SAMPLES]

    shap_values_I = rkhs_shap.fit(
        X_test=X_explain,
        method="I",
        sample_method="full",
    )

    shap_values_O = rkhs_shap.fit(
        X_test=X_explain,
        method="O",
        sample_method="full",
    )

    model_preds = gp.predict(X_explain).mean
    baseline = gp.predict(X_train).mean.mean().item()

    additivity_mae_I = calculate_additivity_mae(shap_values_I, model_preds, baseline)
    additivity_mae_O = calculate_additivity_mae(shap_values_O, model_preds, baseline)

    explainer = shap.KernelExplainer(gp.predict_mean_numpy, X_train.numpy())
    kernel_explanation = explainer(X_explain.numpy())
    kernel_values = kernel_explanation.values
    kernel_additivity_mae = calculate_additivity_mae(
        kernel_values, model_preds, baseline
    )

    pred_range = (model_preds.max() - model_preds.min()).item()
    additivity_mae_I = additivity_mae_I / pred_range
    additivity_mae_O = additivity_mae_O / pred_range
    kernel_additivity_mae = kernel_additivity_mae / pred_range

    mean_corr_I = calculate_correlation(kernel_values, shap_values_I)
    mean_corr_O = calculate_correlation(kernel_values, shap_values_O)

    print(f"\n{kernel_name} Kernel Test Results:")
    print(f"RKHS-SHAP Interventional additivity MAE: {additivity_mae_I:.6f}")
    print(f"RKHS-SHAP Observational additivity MAE: {additivity_mae_O:.6f}")
    print(f"KernelSHAP additivity MAE: {kernel_additivity_mae:.6f}")
    print("\nCorrelation with KernelSHAP:")
    print(f"  Interventional: {mean_corr_I:.3f}")
    print(f"  Observational: {mean_corr_O:.3f}")

    assert shap_values_I.shape == (N_EXPLAIN_SAMPLES, X_train.shape[1])
    assert shap_values_O.shape == (N_EXPLAIN_SAMPLES, X_train.shape[1])

    assert additivity_mae_I < MAX_ADDITIVITY_MAE, (
        f"Interventional additivity error too large: {additivity_mae_I}"
    )
    assert additivity_mae_O < MAX_ADDITIVITY_MAE, (
        f"Observational additivity error too large: {additivity_mae_O}"
    )

    assert mean_corr_I > MIN_INTERVENTIONAL_CORRELATION, (
        f"Interventional correlation with KernelSHAP too low: {mean_corr_I}"
    )
    assert mean_corr_O > min_corr_O, (
        f"Observational correlation with KernelSHAP too low: {mean_corr_O}"
    )

    print("\n" + "=" * 60)
    print(f"{kernel_name} Kernel test passed!")
    print("=" * 60)


def test_exact_rkhs_shap_diabetes(trained_model):
    """Test exact RKHS-SHAP with RBF kernel on the diabetes dataset."""
    run_rkhs_shap_test(trained_model)


def test_exact_rkhs_shap_diabetes_matern(trained_model_matern):
    """Test exact RKHS-SHAP with Matern kernel on the diabetes dataset."""
    run_rkhs_shap_test(trained_model_matern, min_corr_O=0.83)


def test_exact_rkhs_shap_diabetes_scaled(trained_model_scaled):
    """Test exact RKHS-SHAP with ScaleKernel + RBF kernel on the diabetes dataset."""
    run_rkhs_shap_test(trained_model_scaled, min_corr_O=0.83)


if __name__ == "__main__":
    pytest.main([__file__, "-v", "-s"])<|MERGE_RESOLUTION|>--- conflicted
+++ resolved
@@ -9,70 +9,6 @@
 from rkhs_shap.examples.exact_gp import ExactGPModel
 from rkhs_shap.rkhs_shap_exact import RKHSSHAP
 
-<<<<<<< HEAD
-# Test configuration constants
-N_TRAIN_SAMPLES = 100
-N_EXPLAIN_SAMPLES = 10
-CME_REGULARIZATION = 1e-4
-
-# Assertion thresholds
-MAX_ADDITIVITY_MAE = 0.005
-MIN_INTERVENTIONAL_CORRELATION = 0.99
-DEFAULT_MIN_OBSERVATIONAL_CORRELATION = 0.85
-
-
-def calculate_additivity_mae(
-    shap_values: np.ndarray, model_preds: torch.Tensor, baseline: float
-) -> float:
-    """
-    Calculate the mean absolute error of the additivity property.
-
-    The additivity property states that sum of SHAP values plus baseline
-    should equal the model prediction: baseline + sum(shap_values) = f(x)
-
-    Args:
-        shap_values: Array of SHAP values (n_samples, n_features)
-        model_preds: Model predictions for each sample
-        baseline: Baseline prediction (usually mean of training predictions)
-
-    Returns:
-        float: Mean absolute additivity error
-    """
-    shap_sums = shap_values.sum(axis=1)
-    pred_diffs = model_preds.numpy() - baseline
-    return np.mean(np.abs(shap_sums - pred_diffs))
-
-
-def calculate_correlation(values1: np.ndarray, values2: np.ndarray) -> float:
-    """
-    Calculate mean correlation between two sets of SHAP values.
-
-    Args:
-        values1: First set of SHAP values (n_samples, n_features)
-        values2: Second set of SHAP values (n_samples, n_features)
-
-    Returns:
-        float: Mean correlation across all samples
-    """
-    correlations = []
-    for i in range(values1.shape[0]):
-        corr = np.corrcoef(values1[i], values2[i])[0, 1]
-        if not np.isnan(corr):
-            correlations.append(corr)
-    return np.mean(correlations)
-
-
-@pytest.fixture
-def diabetes_data() -> tuple[np.ndarray, np.ndarray]:
-    """Load and preprocess the diabetes dataset from SHAP."""
-    X, y = shap.datasets.diabetes()
-    X = np.array(X, dtype=np.float32)
-    y = np.array(y, dtype=np.float32)
-
-    # Normalize X to [0, 1] range
-    X_min, X_max = X.min(axis=0), X.max(axis=0)
-    X = (X - X_min) / (X_max - X_min + 1e-8)
-=======
 from .conftest import (
     calculate_additivity_mae,
     calculate_correlation,
@@ -83,7 +19,6 @@
 # Test configuration constants
 N_EXPLAIN_SAMPLES = 10
 CME_REGULARIZATION = 1e-4
->>>>>>> e7106e40
 
 # Assertion thresholds
 MAX_ADDITIVITY_MAE = 0.005
@@ -91,44 +26,17 @@
 DEFAULT_MIN_OBSERVATIONAL_CORRELATION = 0.85
 
 
-def train_gp_model(
-    X_train: np.ndarray,
-    y_train: np.ndarray,
-    covar_module: gpytorch.kernels.Kernel | None = None,
-) -> tuple[ExactGPModel, torch.Tensor, torch.Tensor]:
-    """Helper function to train a GP model."""
-    X_train_tensor = torch.tensor(X_train, dtype=torch.float32)
-    y_train_tensor = torch.tensor(y_train, dtype=torch.float32)
-    gp = ExactGPModel(X_train_tensor, y_train_tensor, covar_module=covar_module)
-    gp.fit()
-    return gp, X_train_tensor, y_train_tensor
-
-
-def _get_train_subset(diabetes_data) -> tuple[np.ndarray, np.ndarray]:
-    """Extract training subset from diabetes data."""
-    X, y = diabetes_data
-    return X[:N_TRAIN_SAMPLES], y[:N_TRAIN_SAMPLES]
-
-
 @pytest.fixture
 def trained_model(diabetes_data):
     """Train a GP model with RBF kernel on the diabetes dataset."""
-<<<<<<< HEAD
-    X_train, y_train = _get_train_subset(diabetes_data)
-=======
     X_train, y_train = get_train_subset(diabetes_data)
->>>>>>> e7106e40
     return train_gp_model(X_train, y_train)
 
 
 @pytest.fixture
 def trained_model_matern(diabetes_data):
     """Train a GP model with Matern kernel on the diabetes dataset."""
-<<<<<<< HEAD
-    X_train, y_train = _get_train_subset(diabetes_data)
-=======
     X_train, y_train = get_train_subset(diabetes_data)
->>>>>>> e7106e40
     matern_kernel = gpytorch.kernels.MaternKernel(nu=2.5, ard_num_dims=X_train.shape[1])
     return train_gp_model(X_train, y_train, covar_module=matern_kernel)
 
@@ -136,11 +44,7 @@
 @pytest.fixture
 def trained_model_scaled(diabetes_data):
     """Train a GP model with ScaleKernel + RBF kernel on the diabetes dataset."""
-<<<<<<< HEAD
-    X_train, y_train = _get_train_subset(diabetes_data)
-=======
     X_train, y_train = get_train_subset(diabetes_data)
->>>>>>> e7106e40
     scaled_kernel = gpytorch.kernels.ScaleKernel(
         gpytorch.kernels.RBFKernel(ard_num_dims=X_train.shape[1])
     )
